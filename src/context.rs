use std::{
    cell::{Cell, RefCell},
    collections::{hash_map, HashSet, VecDeque},
    mem::take,
    sync::{
        atomic::{
            AtomicBool, AtomicU8,
            Ordering::{self, Relaxed},
        },
        mpsc, Arc,
    },
    thread::ThreadId,
    time::{Duration, Instant},
};

use educe::Educe;
use egui::{
    mutex::Mutex, CursorIcon, DeferredViewportUiCallback, ViewportBuilder, ViewportClass,
    ViewportId, ViewportIdMap,
};
use godot::{
    classes::{
        self,
        control::{LayoutPreset, MouseFilter},
        window, CanvasLayer, Control, DisplayServer, ICanvasLayer, WeakRef,
    },
<<<<<<< HEAD
    global::weakref,
=======
    global,
>>>>>>> d7542407
    prelude::*,
};
use tap::prelude::{Pipe, Tap};
use with_drop::with_drop;

use crate::{
    default,
    helpers::{downgrade_gd, try_upgrade_gd, ToCounterpart},
    surface,
};

/* ---------------------------------------------------------------------------------------------- */
/*                                             BRIDGE                                             */
/* ---------------------------------------------------------------------------------------------- */

/// Primary Egui Interface.
#[derive(GodotClass)]
#[class(base=CanvasLayer, tool, init, rename=GodotEguiBridge)]
pub struct EguiBridge {
    base: Base<CanvasLayer>,

    /// Requires [`Arc`] for egui callback requirements.
    share: Arc<SharedContext>,

    /// Number of bits allowed for texture size.
    ///
    /// The texture will be 2^max_texture_size
    #[export]
    #[var(get, set)]
    #[init(val = 13)]
    pub max_texture_bits: u8,

    /// Texture storage
    textures: surface::TextureLibrary,

    /// Pending intra-frame access methods

    /// Actual Godot Nodes for realization of viewports.
    ///
    /// # NOTE
    ///
    /// Lock order MUST be `share.viewports` -> `painters.`
    surfaces: RefCell<ViewportIdMap<SurfaceContext>>,

    /// Setup scripts that was deferred until next frame end.
    setup_scripts: RefCell<Vec<Box<FnDeferredContextAccess>>>,

    /// Determines the cursor shape of this frame.
    cursor_shape: RefCell<Option<egui::CursorIcon>>,

    /// Handle to tesselation worker tx channel
    tx_bg_task: RefCell<Option<mpsc::Sender<DeferredCommand>>>,
    rx_bg_task: RefCell<Option<mpsc::Receiver<DeferredCommand>>>,

    /// A object that root region is being synced.
    root_region_sync: Cell<Option<Gd<WeakRef>>>,

    /// callbacks for widgets rendering.
    widget_callbacks_first: RefCell<Vec<(i32, Box<FnWidgetCallback>)>>,
    widget_callbacks_last: RefCell<Vec<(i32, Box<FnWidgetCallback>)>>,

    /// non-send + non-sync even when threading is implemented for godot objects ...
    _non_send_sync: std::marker::PhantomData<*const ()>,
}

type FnWidgetCallback = dyn FnMut(&egui::Context) -> WidgetRetain + 'static;

enum DeferredCommand {
    RequestRepaint(ViewportId),
}

#[derive(Clone)]
struct SurfaceContext {
    /// Actual painter window.
    painter: Gd<surface::EguiViewportBridge>,

    /// Container window if exist.
    window: Option<Gd<classes::Window>>,
}

#[derive(Educe)]
#[educe(Default)]
struct SharedContext {
    egui: egui::Context,

    /// Repaint was queued.
    repaint_queued: AtomicBool,

    /// Detects whether to start new frame.
    frame_started: AtomicBool,

    /// Template input for each viewport rendering.
    raw_input_template: Mutex<egui::RawInput>,

    /// Accumulated output for entire single frame.
    full_output: Mutex<egui::FullOutput>,

    /// List of viewports that is tracked by this context.
    spawned_viewports: Mutex<ViewportIdMap<SpawnedViewportContext>>,

    /// List of viewports that
    viewports: Mutex<ViewportIdMap<ViewportContext>>,

    /// The thread ID that instance was initiated.
    #[educe(Default = std::thread::current().id())]
    main_thread_id: ThreadId,
}

struct SpawnedViewportContext {
    /// Captures `dispose`, then set it to false when viewport closed.
    repaint: Arc<DeferredViewportUiCallback>,

    /// Should spawned viewport be closed?
    dispose: Arc<Mutex<WidgetRetain>>,

    /// Sets at the very first frame.
    builder: egui::ViewportBuilder,
}

struct ViewportContext {
    /// Repainted when time point reaches here.
    repaint_at: Option<Instant>,

    /// Any input captures from viewport.
    rx_update: mpsc::Receiver<egui::Event>,

    /// Viewport initialization
    builder: egui::ViewportBuilder,

    /// Close request status
    close_request: Arc<ViewportClose>,

    /// Viewport commands pending apply. When should be recreated, the second parameter
    /// set to [`Some`].
    updates: Vec<egui::ViewportCommand>,

    /// Paint commands that is being applied,
    paint_this_frame: Option<Vec<egui::ClippedPrimitive>>,

    /// Logical zoom rate requested by user. The painter will accept and rescale event
    /// position and paintings to fit the zoom rate.
    target_ui_scale: f32,

    /// Cached viewport information, that we're currently updating on.
    info: egui::ViewportInfo,
}

/// Closing steps
///
/// 1. Requested: Godot Window sends close signal => `ViewportContext::close_request`
///    (=flag) is set to `VIEWPORT_CLOSE_REQUESTED`
/// 2. Next start of frame: `VIEWPORT_CLOSE_REQUESTED` is detected, then it sets to
///    `PENDING`, delivering `egui::ViewportEvent::Close` to make user detect if it's
///    closing
/// 3. If User don't want the viewport to be closed, user can send
///    `ViewportCommand::CancelClose` to cancel the close request.
/// 4. If not canceled, then the same frame, `PENDING` transitions to `CLOSE`, which will
///    be disposed on next frame's `finish_frame` call.
type ViewportClose = AtomicU8;

const VIEWPORT_CLOSE_NONE: u8 = 0;
const VIEWPORT_CLOSE_REQUESTED: u8 = 1;
const VIEWPORT_CLOSE_PENDING: u8 = 2;
const VIEWPORT_CLOSE_CLOSE: u8 = 3;

/// Callback for deferred context access, for non-rendering purposes.
type FnDeferredContextAccess = dyn FnOnce(&egui::Context) + 'static;

/* --------------------------------- Widget Lifetime Control -------------------------------- */

/// Every spawned widgets are retained as long as the callback returns true.
#[derive(Default, Debug, Clone, Copy, PartialEq, Eq)]
pub enum WidgetRetain {
    Retain,
    Dispose,

    /// For widgets, it is treated as `Retain` permanently. For viewports, it'll be
    /// disposed at the end of frame.
    #[default]
    Unspecified,
}

impl WidgetRetain {
    pub fn and(self, other: Self) -> Self {
        match (self, other) {
            (Self::Dispose, _) | (_, Self::Dispose) => Self::Dispose,
            (Self::Retain, _) | (_, Self::Retain) => Self::Retain,
            _ => Self::Unspecified,
        }
    }

    pub fn disposed(&self) -> bool {
        matches!(self, Self::Dispose)
    }
}

impl From<bool> for WidgetRetain {
    fn from(x: bool) -> Self {
        if x {
            Self::Retain
        } else {
            Self::Dispose
        }
    }
}

impl From<()> for WidgetRetain {
    fn from(_: ()) -> Self {
        Self::Unspecified
    }
}

/* ------------------------------------------ Godot Api ----------------------------------------- */

#[godot_api]
impl ICanvasLayer for EguiBridge {
    fn process(&mut self, _dt: f64) {
        self.handle_bg_message();

        if self.share.repaint_queued.swap(false, Relaxed) {
            self.current_frame();
        }

        if self.share.is_in_frame() {
            self.finish_frame();
        }

        self.handle_bg_message();
    }

    fn enter_tree(&mut self) {
        self.try_initiate();
    }

    fn exit_tree(&mut self) {
        self.try_dispose();
    }
}

#[godot_api]
impl EguiBridge {
    #[func]
    fn __internal_try_start_frame_inner(&self) {
        self.try_start_frame();
    }
}

/* -------------------------------------------- APIs -------------------------------------------- */

/// APIs for spawning viewports.
///
/// Key for every APIs are that any access to [`egui::Context`] triggers
impl EguiBridge {
    /// Access to egui context at intra-frame. This will be called immediately if we're
    /// already out of frame boundary(e.g. start..end), otherwise, queue it to be called
    /// later.
    pub fn setup_context(&self, setter: impl FnOnce(&egui::Context) + 'static + Send) {
        if self.share.is_in_frame() {
            self.setup_scripts.borrow_mut().push(Box::new(setter));
        } else {
            setter(&self.share.egui);
        }
    }

    /// Synchronize root viewport's region with given control. If [`None`] is given, it
    /// unregisters synchronization.
    pub fn sync_root_region(&self, target: Option<Gd<Control>>) {
        if let Some(target) = target {
            self.root_region_sync.set(Some(downgrade_gd(target)));
        } else {
            self.reset_root_region_sync();
        }
    }

    /// Start a new frame (if required), and return context which you can draw with.
    ///
    /// This is very default way of using EGUI, and anything you draw upon this will be
    /// shown below the spawned root canvas; [`EguiBridge`]
    ///
    /// Use this when you want to draw widget every frame within `process()` function.
    ///
    /// # Caveats
    ///
    /// - Cloning `egui::Context` and access it directly out of provided lifecycle is not
    ///   recommneded. Please guarantee that you only access this context within main
    ///   thread, right after calling `current_frame`.
    ///
    /// # Panics
    ///
    /// - Called from non main gameplay thread.
    pub fn current_frame(&self) -> &egui::Context {
        self.try_start_frame();

        &self.share.egui
    }

    /// Render viewport for current frame.
    ///
    /// This is shortcut to following code.
    ///
    /// ```no_run
    /// # use godot::prelude::*;
    /// # use gdext_egui::*;
    /// # let bridge = EguiBridge::new_alloc();
    /// let id = ViewportId::from_hash("123");
    /// let builder = ViewportBuilder::default();
    ///
    /// bridge.current_frame().show_viewport_immediate(
    ///     id, builder, |ctx, viewport_class| {
    ///         // do something ...    
    ///     }
    /// );
    /// ```
    ///
    /// # Panics
    ///
    ///
    pub fn viewport_immediate<R>(
        &self,
        id: ViewportId,
        builder: ViewportBuilder,
        show: impl FnMut(&egui::Context, ViewportClass) -> R,
    ) -> R {
        self.try_start_frame();
        let egui = &self.share.egui;

        egui.show_viewport_immediate(id, builder, show)
    }

    /// Spawn new viewport, which renders provided callback at the start of next
    /// frame. This is thread-safe, however, you should call exactly once per gameplay
    /// frame to ensure viewport is persisted correctly.
    ///
    /// This is inherently a shortcut to following code.
    ///
    /// ```no_run
    /// # use godot::prelude::*;
    /// # use gdext_egui::*;
    /// # let bridge = EguiBridge::new_alloc();
    /// let id = ViewportId::from_hash("123");
    /// let builder = ViewportBuilder::default();
    ///
    /// bridge.egui_start().show_viewport_deferred(
    ///     id, builder, move |ctx, viewport_class| {
    ///         // do something ...    
    ///
    ///         // Viewport will be retained as long as you
    ///         true
    ///     }
    /// );
    /// ```
    pub fn viewport_spawn<L>(
        &self,
        id: ViewportId,
        builder: ViewportBuilder,
        show: impl FnMut(&egui::Context) -> L + 'static,
    ) where
        L: Into<WidgetRetain>,
    {
        // Spawn a viewport which is retained as long as show returns true.
        self.share.spawned_viewports.lock().pipe(|mut table| {
            let dispose = Arc::new(Mutex::new(WidgetRetain::default()));
            let show_fn = FnWrapSendSync(show);
            let show_fn = Mutex::new(show_fn);

            struct FnWrapSendSync<F>(pub F);

            // SAFETY: EguiBridge can't escape main thread
            // + All viewport methods are invoked from main thread, and never touches
            //   other thread.
            unsafe impl<F> Send for FnWrapSendSync<F> {}

            table.insert(
                id,
                SpawnedViewportContext {
                    dispose: dispose.clone(),
                    repaint: Arc::new(move |ctx| {
                        *dispose.lock() = show_fn.lock().0(ctx).into();
                    }),
                    builder,
                },
            )
        });

        // Ensure the ui frame gets
        self.queue_try_start_frame();
    }

    /// Registers callback for widget rendering at frame start.
    ///
    /// See also [`FnEguiDrawExt`] decorator for every method with signature
    /// `impl FnMut(&egui::Context) -> impl Into<WidgetRetain> + 'static`
    ///
    /// Callbacks registered with lower priority will be called earlier.
    pub fn register_render_callback_first<L>(&self, priority: i32, widget: impl FnEguiDraw<L>)
    where
        L: Into<WidgetRetain>,
    {
        self.impl_push_panel_item(true, priority, widget);
    }

    /// Registers callback for widget rendering at frame end.
    ///
    /// See also [`FnEguiDrawExt`] decorator for every method with signature
    /// `impl FnMut(&egui::Context) -> impl Into<WidgetRetain> + 'static`
    ///
    /// Callbacks registered with lower priority will be called earlier.
    pub fn register_render_callback_last<L>(&self, priority: i32, widget: impl FnEguiDraw<L>)
    where
        L: Into<WidgetRetain>,
    {
        self.impl_push_panel_item(false, priority, widget);
    }

    /// Registers callback for widget rendering, at very first of the frame start.
    fn impl_push_panel_item<L>(&self, first: bool, priority: i32, mut widget: impl FnEguiDraw<L>)
    where
        L: Into<WidgetRetain>,
    {
        let show = Box::new(move |ui: &_| widget(ui).into());
        let mut arr = if first {
            self.widget_callbacks_first.borrow_mut()
        } else {
            self.widget_callbacks_last.borrow_mut()
        };

        let insert_index = arr
            .binary_search_by_key(&priority, |(p, ..)| *p)
            .unwrap_or_else(|x| x);

        arr.insert(insert_index, (priority, show));
        self.share.repaint_queued.store(true, Relaxed);
    }

    /// Spawn new viewport as child of existing node. If specified parent node is behind
    /// other node, the input may work naturally as the egui surface always intercepts any
    /// GUI input. It is advised to use this method for any node that lays over any other
    /// GUI nodes, which makes all egui rendering appear always top of the other GUI
    /// nodes.
    pub fn viewport_spawn_as_child(
        &self,
        _id: ViewportId,
        _parent: Gd<Control>,
        _builder: ViewportBuilder,
        _show: impl FnOnce(&egui::Context) -> WidgetRetain + 'static,
    ) {
    }

    /// Attach given node to given viewport's window.
    ///
    /// TODO: Implement this!
    pub fn attach_node_to_viewport(&self, _id: ViewportId, node: Gd<Node>) -> Result<(), Gd<Node>> {
        Err(node)
    }
}

/* ------------------------------------------ Privates ------------------------------------------ */

/// Private API implementations
impl EguiBridge {
    fn try_initiate(&self) {
        if self.tx_bg_task.borrow().is_some() {
            // It's already initiated.
            return;
        }

        // Spawn background worker thread
        {
            let (tx_b, rx_b) = std::sync::mpsc::channel::<DeferredCommand>();

            assert!(self.tx_bg_task.replace(Some(tx_b)).is_none());
            assert!(self.rx_bg_task.replace(Some(rx_b)).is_none());
        };

        // Setup egui context & repaint callback.
        (&self.share.egui).pipe(|ctx| {
            let w_share = Arc::downgrade(&self.share);

            ctx.set_embed_viewports(false);
            ctx.set_request_repaint_callback({
                // Prevent cyclic reference; `share` is already holding the reference!
                let w_share = w_share.clone();
                move |repaint| {
                    let Some(share) = w_share.upgrade() else {
                        godot_print!("Repaint requested for disposed egui bridge: {repaint:?}");
                        return;
                    };

                    share.repaint(repaint);
                }
            });
        });
    }

    fn handle_bg_message(&self) {
        let Some(rx_b) = self.rx_bg_task.borrow_mut().take() else {
            return;
        };

        let ctx = self.share.egui.clone();

        for msg in rx_b.try_iter() {
            match msg {
                DeferredCommand::RequestRepaint(viewport_id) => {
                    ctx.request_repaint_of(viewport_id);
                }
            }
        }

        self.rx_bg_task.replace(Some(rx_b));
    }

    fn try_dispose(&mut self) {
        // Join background worker thread. To do this, channel should be closed first.
        let Some(_bg) = self.tx_bg_task.take() else {
            // Service is just not initialized.
            return;
        };

        self.rx_bg_task.take();

        // XXX: Seems all these manual cleanup redundant; as they're all in the tree?

        // self.textures.clear();

        // self.share.viewports.lock().clear();
        // self.share.spawned_viewports.lock().clear();

        // for (_, surface) in self.surfaces.borrow_mut().drain() {
        //     Self::free_surface(Some(surface));
        // }
    }

    fn try_start_frame(&self) {
        assert!(std::thread::current().id() == self.share.main_thread_id);

        // Only perform frame start when necessary.
        if !self.share.try_advance_frame() {
            return;
        }

        // Just lazily initiate the system.
        self.try_initiate();

        // Register immediate renderer for this frame.
<<<<<<< HEAD
        let w_self = weakref(&self.to_gd().to_variant());
=======
        let w_self = global::weakref(self.to_gd().to_variant());
>>>>>>> d7542407

        // TODO: Make this not to capture anything; instead let it retrieve required data
        // from `ctx`
        egui::Context::set_immediate_viewport_renderer(move |ctx, mut viewport| {
            let Ok(this) = w_self.try_to::<Gd<WeakRef>>() else {
                unreachable!();
            };

            let Ok(this) = this.get_ref().try_to::<Gd<Self>>() else {
                // It's just expired.
                return;
            };

            let this = this.bind();

            let p_src = this.share.egui.input(|x| x as *const _);
            let p_new = ctx.input(|x| x as *const _);

            if p_src != p_new {
                // Another EGUI runtime?
                return;
            }

            this.viewport_validate(
                viewport.ids.this,
                Some((viewport.ids.parent, viewport.builder)),
            );
            this.viewport_start_frame(viewport.ids.this);

            (viewport.viewport_ui_cb)(ctx);
            this.viewport_end_frame(viewport.ids.this);
        });

        // Gather global input information
        let share = self.share.clone();
        share
            .viewports
            .lock()
            .pipe(|vp| {
                vp.iter()
                    .map(|(id, value)| (*id, value.info.clone()))
                    .collect::<egui::ViewportIdMap<_>>()
            })
            .pipe(|vp| {
                let mut inp = share.raw_input_template.lock();
                inp.viewports = vp;
                inp.time = Some(classes::Time::singleton().get_ticks_usec() as f64 / 1e6);

                // XXX: 256~ 65536 texture size limitation => is this practical?
                inp.max_texture_side = Some(1 << (self.max_texture_bits as usize).clamp(8, 16));
                inp.modifiers = {
<<<<<<< HEAD
                    use godot::global::Key as GdKey;
=======
                    use global::Key as GdKey;
>>>>>>> d7542407

                    let gd_input = classes::Input::singleton();
                    let is_pressed = |k: GdKey| gd_input.is_key_pressed(k);

                    egui::Modifiers {
                        alt: is_pressed(GdKey::ALT),
                        ctrl: is_pressed(GdKey::CTRL),
                        shift: is_pressed(GdKey::SHIFT),
                        command: is_pressed(GdKey::CTRL),
                        mac_cmd: is_pressed(GdKey::META),
                    }
                };
            });

        // Before starting a frame, check if we can spawn separate windows for viewport.
        self.share.egui.set_embed_viewports(
            self.base()
                .get_viewport()
                .unwrap()
                .is_embedding_subwindows(),
        );

        // Start root frame as normal.
        self.viewport_validate(egui::ViewportId::ROOT, None);

        // After root region is initialized, try sync it with root region.
        'sync: {
            let Some(w_target) = self.root_region_sync.take() else {
                break 'sync;
            };

            let Some(target) = try_upgrade_gd::<Control>(w_target.clone()) else {
                self.reset_root_region_sync();
                break 'sync;
            };

            // Target is still valid; return it back to the list.
            self.root_region_sync.set(Some(w_target));

            // Check if size mismatches
            let mut surfaces = self.surfaces.borrow_mut();
            let root = surfaces.get_mut(&ViewportId::ROOT).unwrap();

            let target_rect = target.get_global_rect();
            let root_rect = root.painter.get_global_rect();

            let err_pos = target_rect.position - root_rect.position;
            let err_size = target_rect.size - root_rect.size;

            // We use error approximation here as the sync size is result of calculation
            // => which may have floating point errors.
            if err_pos.length_squared() < 1e-4 && err_size.length_squared() < 1e-4 {
                // No need to sync
                break 'sync;
            }

            // Sync root region
            root.painter.set_global_position(target_rect.position);
            root.painter.set_size(target_rect.size);
        }

        self.viewport_start_frame(egui::ViewportId::ROOT);

        // Call registered callbacks for start of the frames.
        self.invoke_registered_callbacks(true);
    }

    fn invoke_registered_callbacks(&self, first: bool) {
        let get_cb = || {
            if first {
                self.widget_callbacks_first.borrow_mut()
            } else {
                self.widget_callbacks_last.borrow_mut()
            }
        };

        let mut callbacks = { take(&mut *get_cb()) };

        // We release borrow here to make callbacks safely invoke
        // `register_render_callback_*` methods.

        callbacks.retain_mut(|(_, cb)| !cb(&self.share.egui).disposed());

        let mut cbs = get_cb();
        let should_sort = !cbs.is_empty() && !callbacks.is_empty();

        if should_sort {
            cbs.extend(callbacks);
            cbs.sort_by_key(|(p, ..)| *p);
        } else {
            *cbs = callbacks;
        }
    }

    fn reset_root_region_sync(&self) {
        self.surfaces
            .borrow_mut()
            .get_mut(&egui::ViewportId::ROOT)
            .unwrap()
            .pipe(|x| {
                x.painter
                    .set_anchors_and_offsets_preset(LayoutPreset::FULL_RECT)
            });

        // just to ensure.
        self.root_region_sync.set(None);
    }

    fn finish_frame(&mut self) {
        let share = self.share.clone();

        /* ------------------------- Spawned Widget / Viewport Handling ------------------------- */
        // Deal with registered callbacks for frame end.
        self.invoke_registered_callbacks(false);

        // Deal with spawned viewports.
        let viewports = take(&mut *share.spawned_viewports.lock()).tap_mut(|viewports| {
            // Check if any of the spawned viewports should be disposed.
            viewports.retain(|id, value| {
                if *value.dispose.lock() == WidgetRetain::Dispose {
                    false
                } else {
                    let ui_cb = value.repaint.clone();
                    share
                        .egui
                        .show_viewport_deferred(*id, value.builder.clone(), move |ctx, _| {
                            ui_cb(ctx);
                        });

                    true
                }
            });
        });

        viewports.pipe(|mut viewports| {
            // Check-in viewports list.
            let mut lock = share.spawned_viewports.lock();

            // Overwrite previous viewports with newly spawned ones, if exist.
            viewports.extend(lock.drain());
            *lock = viewports;
        });

        /* ------------------------------ Viewport Deltas Handling ------------------------------ */

        // End main frame loop.
        self.viewport_end_frame(egui::ViewportId::ROOT);

        // Handle viewport changes from output, visit each viewports
        let mut remaining_viewports = share
            .viewports
            .lock()
            .keys()
            .copied()
            .collect::<HashSet<_>>();

        let mut viewports = VecDeque::new();
        let now = Instant::now();

        loop {
            // Not any lock should be held here.

            viewports.extend(share.full_output.lock().viewport_output.drain());

            let Some((vp_id, vp_out)) = viewports.pop_front() else {
                break;
            };

            let scheduled = if let Some(viewport) = share.viewports.lock().get_mut(&vp_id) {
                if viewport.close_request.load(Relaxed) == VIEWPORT_CLOSE_CLOSE {
                    // If this is `PENDING`, it means the user side renderer has already
                    // seen viewport close request, however, didn't deal with it, which
                    // means accepted disposal of viewport close.

                    // Simply by not invoking subsequent rendering logic, (more precisely,
                    // not removing viewport ID from `remaining_viewports`), we can safely
                    // dispose this viewport.
                    continue;
                }

                // Commands are only meaningful when viewport already present.
                viewport.updates.extend(vp_out.commands);

                if viewport.repaint_at.is_some_and(|x| x < now) {
                    viewport.repaint_at = None; // Clear repaint timer until next request
                    true
                } else {
                    // If viewport is being closed now, force repainting it.
                    viewport.close_request.load(Relaxed) == VIEWPORT_CLOSE_REQUESTED
                }
            } else {
                false
            };

            // Don't need to check if remove succeeded; as it can be a viewport created
            // inside rendering loop; which is perfectly valid egui API call.
            let _ = remaining_viewports.remove(&vp_id);

            // Validate viewport.
            self.viewport_validate(vp_id, Some((vp_out.parent, vp_out.builder)));

            if let Some(ui_cb) = vp_out.viewport_ui_cb.filter(|_| scheduled) {
                // Check if we should repaint this deferred viewport. For root and
                // immediate viewports, these methods are already invoked!

                self.viewport_start_frame(vp_id);
                // Populate renderings
                ui_cb(&self.share.egui);
                self.viewport_end_frame(vp_id);
            }
        }

        // Deal with removed viewports
        for id in remaining_viewports {
            match share.spawned_viewports.lock().entry(id) {
                hash_map::Entry::Occupied(entry) => {
                    if *entry.get().dispose.lock() == WidgetRetain::Retain {
                        // The widget didn't agree to close, so we put it back to the list.
                        // Other than `Retain` treated as `Dispose`.
                        continue;
                    }

                    // Spawned viewport also agreed to close.
                    entry.remove();
                }
                hash_map::Entry::Vacant(_) => (),
            }

            // Painter should be freed first, then viewport.
            Self::free_surface(self.surfaces.borrow_mut().remove(&id));

            // Remove viewport from context. Assertion here since we've retrieved
            // remaining_viewports from viewport list itself, any 'subtractive'
            // modification on viewports list is internal logic error!
            assert!(share.viewports.lock().remove(&id).is_some());
        }

        /* -------------------------------- Frame Output Handling ------------------------------- */

        // Cleanup full_output for next frame.
        let egui::FullOutput {
            platform_output: _,
            textures_delta:
                egui::TexturesDelta {
                    set: textures_created,
                    free: textures_freed,
                },
            shapes,
            pixels_per_point: _,
            viewport_output: _,
        } = take(&mut *self.share.full_output.lock());

        debug_assert!(shapes.is_empty(), "logic error - shape is viewport-wise");

        // Handle cursor shape
        if let Some(cursor) = self.cursor_shape.take() {
            type CS = classes::display_server::CursorShape;
            let mut ds = DisplayServer::singleton();

            ds.cursor_set_shape(match cursor {
                egui::CursorIcon::Default => CS::ARROW,
                // egui::CursorIcon::None =>
                // egui::CursorIcon::ContextMenu => CursorShape::meu,
                egui::CursorIcon::Help => CS::HELP,
                egui::CursorIcon::PointingHand => CS::POINTING_HAND,
                // egui::CursorIcon::Progress =>
                egui::CursorIcon::Wait => CS::WAIT,
                // egui::CursorIcon::Cell =>
                egui::CursorIcon::Crosshair => CS::CROSS,
                egui::CursorIcon::Text => CS::IBEAM,
                egui::CursorIcon::VerticalText => CS::IBEAM,
                // egui::CursorIcon::Alias => CS::,
                // egui::CursorIcon::Copy =>
                // egui::CursorIcon::Move =>
                // egui::CursorIcon::NoDrop =>
                egui::CursorIcon::NotAllowed => CS::FORBIDDEN,
                // egui::CursorIcon::Grab => ,
                // egui::CursorIcon::Grabbing =>
                egui::CursorIcon::AllScroll => CS::MOVE,
                egui::CursorIcon::ResizeHorizontal => CS::HSIZE,
                egui::CursorIcon::ResizeNeSw => CS::BDIAGSIZE,
                egui::CursorIcon::ResizeNwSe => CS::FDIAGSIZE,
                egui::CursorIcon::ResizeVertical => CS::VSIZE,
                egui::CursorIcon::ResizeEast => CS::HSIZE,
                egui::CursorIcon::ResizeSouthEast => CS::FDIAGSIZE,
                egui::CursorIcon::ResizeSouth => CS::VSIZE,
                egui::CursorIcon::ResizeSouthWest => CS::BDIAGSIZE,
                egui::CursorIcon::ResizeWest => CS::HSIZE,
                egui::CursorIcon::ResizeNorthWest => CS::FDIAGSIZE,
                egui::CursorIcon::ResizeNorth => CS::VSIZE,
                egui::CursorIcon::ResizeNorthEast => CS::BDIAGSIZE,
                egui::CursorIcon::ResizeColumn => CS::HSIZE,
                egui::CursorIcon::ResizeRow => CS::VSIZE,
                // egui::CursorIcon::ZoomIn =>
                // egui::CursorIcon::ZoomOut =>
                _cursor => CS::ARROW,
            });
        }

        /* -------------------------------------- Painting -------------------------------------- */

        // Handle new textures from output.
        for (id, delta) in textures_created {
            self.textures.update_texture(id, delta);
        }

        // Paint all viewports
        for (id, mut paint) in self.surfaces.borrow_mut().clone() {
            let Some((primitives, ui_scale)) = self
                .share
                .viewports
                .lock()
                .get_mut(&id)
                .unwrap()
                .pipe(|vp| vp.paint_this_frame.take().map(|x| (x, vp.target_ui_scale)))
            else {
                // This viewport is not re-rendered this frame.
                continue;
            };

            paint
                .painter
                .bind_mut()
                .draw(&self.textures, primitives, ui_scale);
        }

        // Handle disposed textures from output.
        for id in textures_freed {
            self.textures.free_texture(id);
        }

        /* ---------------------------------------- Done. --------------------------------------- */

        // Finish this frame.
        self.share.finish_frame();
    }

    fn free_surface(x: Option<SurfaceContext>) {
        if let Some(mut x) = x {
            x.painter.queue_free();

            if let Some(mut x) = x.window {
                x.queue_free();
            }
        }
    }

    fn viewport_validate(
        &self,
        id: ViewportId,
        build_with_parent: Option<(ViewportId, ViewportBuilder)>,
    ) {
        // Checkout painter
        let mut surface = with_drop(self.surfaces.borrow_mut().remove(&id), Self::free_surface);

        // Spawn context if viewport id not exist
        let mut should_rebuild = false;
        let mut viewport_lock = self.share.viewports.lock();
        let viewport = match viewport_lock.entry(id) {
            hash_map::Entry::Occupied(mut entry) => {
                if let Some((parent, build)) = build_with_parent {
                    let entry = entry.get_mut();
                    let (patch, recreate) = entry.builder.patch(build);

                    // We don't need to trigger recreation from this flag ... Everything
                    // is configurable through commands.
                    let _ = recreate;

                    if entry.info.parent.is_some_and(|p| p != parent) {
                        // Parent is changed, so we need to recreate this viewport.
                        should_rebuild = true;

                        // In this case, previous updates will be discarded.
                        entry.updates.splice(.., patch);
                    } else {
                        entry.updates.extend(patch);
                    }
                }

                entry.into_mut()
            }
            hash_map::Entry::Vacant(entry) => {
                should_rebuild = true;

                #[cfg(any())]
                godot_print!(
                    "spawning new EGUI viewport: {id:?} / {}",
                    build_with_parent
                        .as_ref()
                        .map(|x| x.1.title.as_deref().unwrap_or("<unnamed>"))
                        .unwrap_or("ROOT")
                );

                // Just throw away this ... it'll be replaced by new one.
                let (_tx_update, rx_update) = mpsc::channel();
                let mut init = ViewportBuilder::default();

                // Derive some defaults from parent window
                let gd_wnd_parent = build_with_parent
                    .as_ref()
                    .map(|x| x.0)
                    .and_then(|id| {
                        self.surfaces
                            .borrow_mut()
                            .get(&id)
                            .and_then(|x| x.window.clone())
                    })
                    .unwrap_or_else(|| self.base().get_window().expect("not added in tree!"));

                let (updates, _) = build_with_parent
                    .map(|x| {
                        init.patch(x.1.tap_mut(|init| {
                            if init.position.is_none() {
                                let pos = gd_wnd_parent.get_position().to_alternative();
                                init.position = Some(pos + egui::vec2(25., 25.));
                            }

                            if init.inner_size.is_none() {
                                init.inner_size = Some(egui::vec2(272., 480.));
                            }
                        }))
                    })
                    .unwrap_or_default();

                entry.insert(ViewportContext {
                    repaint_at: Some(Instant::now()),
                    rx_update,
                    close_request: Default::default(),
                    builder: init,
                    target_ui_scale: 1.,
                    updates,
                    paint_this_frame: None,
                    info: default(),
                })
            }
        };

        if surface.is_none() || should_rebuild {
            drop(surface.take());

            // Create channel between new viewport and painter.
            let (tx_viewport, rx_viewport) = mpsc::channel();
            viewport.rx_update = rx_viewport;

            // Rebuild UI.
            let mut gd_painter = surface::EguiViewportBridge::new_alloc();

            let ctx = self.share.egui.clone();
            gd_painter.bind_mut().initiate(
                ctx.clone(),
                id,
                Box::new(move |ev| {
                    // NOTE: cloning egui context into this closure doesn't make cyclic reference
                    // - Both are field of `Self`, which does not refer to each other.

                    tx_viewport.send(ev).ok(); // Failing this is just okay.
                }),
            );

            let tx = self.tx_bg_task.borrow().clone().unwrap();
            gd_painter.connect(
                "resized",
                &Callable::from_fn("Resize", move |_| {
                    // Send repaint request to background worker. Here we don't directly
                    // call `Context::request_repaint` method on context object to prevent
                    // deadlock, as we're not sure when this bound method is called. (it
                    // actually deadlocks on widget initialization)
                    tx.send(DeferredCommand::RequestRepaint(id)).ok();
                    Ok(Variant::nil())
                }),
            );

            let gd_wnd = if id == ViewportId::ROOT {
                // Attach directly to this component.
<<<<<<< HEAD
                self.to_gd().add_child(&gd_painter);
                gd_painter.set_owner(&self.to_gd());
=======
                self.to_gd().add_child(gd_painter.clone());
                gd_painter.set_owner(self.to_gd());
>>>>>>> d7542407

                // NOTE: For root viewport...
                //
                // TODO: Merge `IGNORE` behavior between non-root and root.
                // - This is required to implement `add node as child of viewport`
                //   feature.
                //
                // Godot's default `gui_input` handling method, does not propagate inputs
                // into its siblings if they are obscured by this node. Since we're
                // creating a control which covers entire drawable space, and intercepting
                // all inputs, if mouse filter is applied anything other than `IGNORE`
                // would effectively prevent all other non-parent node to receive any
                // input.
                //
                // Therefore, we rather intercept any inputs in `_input()` method, and if
                // we need to consume the input inside egui, we rather make call to
                // `Viewport::set_input_as_handled()` which consumes input even before
                // reaching out to `gui_input()` callbacks of any.
                gd_painter.set_mouse_filter(MouseFilter::IGNORE);

                // To do the tricks
                gd_painter.set_process_input(true);

                None
            } else {
                let builder = &viewport.builder;

                // NOTE: For other viewports, they exclusively use the window, therefore
                // don't need an `input` trick to work correctly.
                gd_painter.set_mouse_filter(MouseFilter::PASS);
                gd_painter.set_process_input(false);

                // Spawn additional window to hold painter.
                let mut gd_wnd = classes::Window::new_alloc();

<<<<<<< HEAD
                self.to_gd().add_child(&gd_wnd);
                gd_wnd.set_owner(&self.to_gd());

                gd_wnd.add_child(&gd_painter);
                gd_painter.set_owner(&gd_wnd);
=======
                self.to_gd().add_child(gd_wnd.clone());
                gd_wnd.set_owner(self.to_gd());

                gd_wnd.add_child(gd_painter.clone());
                gd_painter.set_owner(gd_wnd.clone());
>>>>>>> d7542407

                // Bind window close request.
                let close_req = viewport.close_request.clone();
                gd_wnd.connect(
                    "close_requested",
                    &Callable::from_local_fn("SubscribeClose", move |_| {
                        close_req.store(VIEWPORT_CLOSE_REQUESTED, Relaxed);
                        Ok(Variant::nil())
                    }),
                );

                // NOTE: List of recreation-only flags
                // - active
                // - app_id
                // - close_button
                // - minimwze_button
                // - maximize_button
                // - title_shown
                // - titlebar_buttons_shown
                // - titlebar_shown
                // - fullsize_content_view
                // - drag_and_drop

                use classes::window::Flags;

                if builder.active.is_some_and(|x| x) {
                    gd_wnd.grab_focus();
                }

                if builder.titlebar_shown.is_some_and(|x| !x) {
                    gd_wnd.set_flag(Flags::BORDERLESS, true);
                }

                Some(gd_wnd)
            };

            *surface = Some(SurfaceContext {
                painter: gd_painter,
                window: gd_wnd,
            });
        }

        let Some(surface) = surface.into_inner() else {
            unreachable!()
        };

        for command in viewport.updates.drain(..) {
            use egui::ViewportCommand::*;

            let Some(mut window) = surface.window.clone() else {
                // Root viewport won't receive any viewport commands.
                continue;
            };

            match command {
                Close => {
                    if id == ViewportId::ROOT {
                        // Ignore close signal to root ... It's simply not allowed!
                        godot_warn!("Root viewport received close request!");
                    } else {
                        // In any other cases; close signal is ignored. User can easily
                        // dispose the viewport by not calling `show_viewport_deferred`
                    }

                    viewport.close_request.store(VIEWPORT_CLOSE_CLOSE, Relaxed);
                }
                CancelClose => {
                    viewport.close_request.store(VIEWPORT_CLOSE_NONE, Relaxed);
                }
                Title(new_title) => {
                    window.set_title(&new_title);
                }
                Transparent(transparent) => {
                    window.set_transparent_background(transparent);
                }
                Visible(visible) => {
                    window.set_visible(visible);
                }
                StartDrag => {
                    // TODO: Implement this
                    //
                    // Set viewport.dragging = true; then until it finishes dragging, get
                    // mouse delta then move the window.
                }
                OuterPosition(pos) => window.set_position(pos.to_alternative()),

                // FIXME: Change painter size; not the containing window size.
                InnerSize(size) => window.set_size(size.to_alternative()),
                MinInnerSize(size) => window.set_min_size(size.to_alternative()),
                MaxInnerSize(size) => window.set_max_size(size.to_alternative()),
                ResizeIncrements(Some(incr)) => {
                    let size = window.get_size();
                    let new_size = size + incr.to_alternative();
                    window.set_size(new_size);
                }
                ResizeIncrements(None) => {}
                BeginResize(_) => {
                    // TODO: Implement this
                }
                Resizable(value) => window.set_flag(window::Flags::RESIZE_DISABLED, !value),
                EnableButtons { .. } => {}
                Minimized(true) => window.set_mode(window::Mode::MINIMIZED),
                Minimized(_) => {}
                Maximized(true) => window.set_mode(window::Mode::MAXIMIZED),
                Maximized(_) => {}
                Fullscreen(true) => window.set_mode(window::Mode::FULLSCREEN),
                Fullscreen(_) => {}
                Decorations(deco) => window.set_flag(window::Flags::BORDERLESS, !deco),
                WindowLevel(level) => {
                    let enabled = match level {
                        egui::WindowLevel::AlwaysOnBottom | egui::WindowLevel::Normal => false,
                        egui::WindowLevel::AlwaysOnTop => true,
                    };

                    window.set_flag(window::Flags::ALWAYS_ON_TOP, enabled);
                }
                Icon(_) => {
                    // TODO: Find way to handle this.
                }
                IMERect(rect) => {
                    window.set_ime_position(rect.to_alternative().position);
                }
                IMEAllowed(allowed) => {
                    window.set_ime_active(allowed);
                }
                IMEPurpose(_why) => {
                    // TODO: How?
                }
                Focus => {
                    window.grab_focus();
                }
                RequestUserAttention(_) => {
                    // No way?
                }
                SetTheme(_) => {
                    // How?
                }
                ContentProtected(_) => {}
                CursorPosition(_pos) => {}
                CursorGrab(_) => {}
                CursorVisible(_) => {
                    // TODO: How can we achieve this in safe manner?
                    // - e.g. If user simply disposed EGUI after hiding cursor...
                }
                MousePassthrough(enabled) => {
                    window.set_flag(window::Flags::MOUSE_PASSTHROUGH, enabled);
                }
                Screenshot(_) => {
                    // TODO: How?
                }
                RequestCut => {
                    // TODO
                }
                RequestCopy => {
                    // TODO
                }
                RequestPaste => {
                    // TODO
                }
            }
        }

        if viewport.close_request.load(Relaxed) == VIEWPORT_CLOSE_PENDING {
            // Close request is accepted, so we should dispose this viewport.
            viewport.close_request.store(VIEWPORT_CLOSE_CLOSE, Relaxed);
        }

        // Update viewport input from surface output.
        'wnd: {
            let gd_wnd = match surface.window.clone() {
                Some(wnd) => wnd,
                None => {
                    if let Some(wnd) = surface.painter.get_window() {
                        wnd
                    } else {
                        break 'wnd;
                    }
                }
            };

            let info = &mut viewport.info;

            let inner_pos = gd_wnd.get_position().cast_float() + surface.painter.get_position();
            let inner_size = surface.painter.get_size();

            let gd_ds = DisplayServer::singleton();
            let id_screen = gd_ds
                .window_get_current_screen_ex()
                .window_id(gd_wnd.get_window_id())
                .done();
            let scale = gd_ds.screen_get_scale_ex().screen(id_screen).done();

            info.inner_rect = Some(Rect2::new(inner_pos, inner_size).to_counterpart());
            info.focused = Some(gd_wnd.has_focus());
            info.native_pixels_per_point = Some(scale);
            info.fullscreen = Some(gd_wnd.get_mode() == window::Mode::FULLSCREEN);
            info.minimized = Some(gd_wnd.get_mode() == window::Mode::MINIMIZED);
            info.maximized = Some(gd_wnd.get_mode() == window::Mode::MAXIMIZED);
            info.monitor_size = Some(
                gd_ds
                    .screen_get_size_ex()
                    .screen(id_screen)
                    .done()
                    .to_counterpart(),
            );
            info.outer_rect = Some(egui::Rect::from_min_size(
                gd_wnd.get_position().to_alternative(),
                gd_wnd.get_size().to_counterpart(),
            ));
        }
        // Just validate viewport information on input
        let input = viewport.info.clone();

        // After copying required information, drop the lock.
        drop(viewport_lock);

        // Reset viewport info.
        self.share
            .raw_input_template
            .lock()
            .viewports
            .insert(id, input);

        // Checkin surface again.
        self.surfaces.borrow_mut().pipe(|mut x| {
            x.entry(id).or_insert(surface);
        });
    }

    fn viewport_start_frame(&self, id: ViewportId) {
        // NOTE: Seems recursive call to begin_frame is handled by stack internally.
        let mut raw_input = self.share.raw_input_template.lock().clone();

        {
            let mut viewport = self.share.viewports.lock();
            let viewport = viewport.get_mut(&id).unwrap();

            raw_input.events.extend(viewport.rx_update.try_iter());
            raw_input.screen_rect = viewport.info.inner_rect.map(|x| {
                egui::Rect::from_min_size(egui::Pos2::ZERO, x.size() / viewport.target_ui_scale)
            });

            raw_input.focused = viewport.info.focused.unwrap_or_default();
            raw_input.viewport_id = id;

            // Just set repaint schedule to far future.
            viewport.repaint_at = Some(Instant::now() + Duration::from_secs(3600));

            // If close request is delivered from platform, forward the event to EGUI that
            // allow user logic to handle this. (e.g. cancel the close request)
            if viewport.close_request.load(Relaxed) == VIEWPORT_CLOSE_REQUESTED {
                viewport
                    .close_request
                    .store(VIEWPORT_CLOSE_PENDING, Relaxed);
                raw_input
                    .viewports
                    .get_mut(&id)
                    .unwrap()
                    .events
                    .push(egui::ViewportEvent::Close);
            }
        }

        self.share.egui.begin_frame(raw_input);
    }

    fn viewport_end_frame(&self, id: ViewportId) {
        // Retrieve viewport-wise output.
        let mut output = self.share.egui.end_frame();

        let paints = take(&mut output.shapes);
        let ppi = output.pixels_per_point;

        let primitives = self.share.egui.tessellate(paints, ppi);
        self.share
            .viewports
            .lock()
            .get_mut(&id)
            .unwrap()
            .pipe(|vp| {
                vp.paint_this_frame = Some(primitives);
                vp.target_ui_scale = ppi;
            });

        let mut gd_wnd = self
            .surfaces
            .borrow_mut()
            .get(&id)
            .and_then(|x| x.painter.get_window())
            .expect("A painter should be spawned under any valid window!");

        if let Some(ime) = output.platform_output.ime.take() {
            // XXX: Is calling this every frame safe?
            gd_wnd.set_ime_active(true);
            gd_wnd.set_ime_position(ime.cursor_rect.min.to_alternative());
        } else {
            gd_wnd.set_ime_active(false);
        }

        // Handle platform outputs accumulated from all viewports.
        {
            let egui::PlatformOutput {
                open_url,
                copied_text,
                events,
                mutable_text_under_cursor,

                // Handled by each viewport.
                cursor_icon,
                ..
            } = take(&mut output.platform_output);

            let mut ds = DisplayServer::singleton();

            if let Some(url) = open_url {
                open::that(url.url).ok();
            }

            if !copied_text.is_empty() {
                ds.clipboard_set(&copied_text);
            }

            if mutable_text_under_cursor {
                // XXX: Do we need virtual board ...?
            }

            for _event in events {
                // We're not interested in widget outputs
            }

            let overwrite_cursor = if self.cursor_shape.borrow().is_some() {
                // Do not overwrite meaningful cursor with `None` or `Default`
                !matches!(cursor_icon, CursorIcon::None | CursorIcon::Default)
            } else {
                // Prevent `None` cursor disturbing the engine's cursor control
                cursor_icon != CursorIcon::None
            };

            if overwrite_cursor {
                *self.cursor_shape.borrow_mut() = Some(cursor_icon);
            }
        }

        // Accumulate outputs to primary output.
        self.share.full_output.lock().append(output);

        // Call setup scripts that was queued during frame.
        for script in self.setup_scripts.borrow_mut().drain(..) {
            script(&self.share.egui);
        }
    }

    /// Start frame in thread-safe manner.
    fn queue_try_start_frame(&self) {
        if std::thread::current().id() == self.share.main_thread_id {
            self.try_start_frame();
            return;
        }

        if !self.share.try_advance_frame() {
            return;
        }

        self.to_gd()
            .call_deferred(symbol_string!(Self, __internal_try_start_frame_inner), &[]);
    }
}

impl SharedContext {
    fn repaint(&self, info: egui::RequestRepaintInfo) {
        if let Some(x) = self.viewports.lock().get_mut(&info.viewport_id) {
            x.repaint_at = Some(Instant::now() + info.delay);
            self.repaint_queued.store(true, Relaxed);
        } else {
            godot_warn!("EGUI requested repaint for unregistered viewpot: {info:?}")
        };
    }

    fn try_advance_frame(&self) -> bool {
        !self.frame_started.swap(true, Relaxed)
    }

    fn is_in_frame(&self) -> bool {
        self.frame_started.load(Relaxed)
    }

    fn finish_frame(&self) {
        self.frame_started.store(false, Relaxed);
    }
}

/* ---------------------------------------------------------------------------------------------- */
/*                                         WIDGET SUPPORT                                         */
/* ---------------------------------------------------------------------------------------------- */

/* ----------------------------------------- Decorators ----------------------------------------- */

/// Base trait for all widget callbacks.
pub trait FnEguiDraw<R>: FnMut(&egui::Context) -> R + 'static
where
    R: Into<WidgetRetain>,
{
}

impl<T, R> FnEguiDraw<R> for T
where
    T: FnMut(&egui::Context) -> R + 'static,
    R: Into<WidgetRetain> + 'static,
{
}

/* ------------------------------------- Expiration Sentinel ------------------------------------ */

pub trait CheckExpired: 'static {
    fn expired(&self) -> bool;
}

impl<T: 'static> CheckExpired for std::rc::Weak<T> {
    fn expired(&self) -> bool {
        self.strong_count() == 0
    }
}

impl<T: 'static> CheckExpired for std::sync::Weak<T> {
    fn expired(&self) -> bool {
        self.strong_count() == 0
    }
}

impl CheckExpired for std::sync::Arc<AtomicBool> {
    fn expired(&self) -> bool {
        !self.load(Ordering::Relaxed)
    }
}

impl<T: GodotClass> CheckExpired for Gd<T> {
    fn expired(&self) -> bool {
        self.is_instance_valid()
    }
}

impl CheckExpired for std::rc::Rc<std::cell::Cell<bool>> {
    fn expired(&self) -> bool {
        !self.get()
    }
}

impl CheckExpired for bool {
    fn expired(&self) -> bool {
        !*self
    }
}

/* ------------------------------------------ Extension ----------------------------------------- */

/// Various utilities to extend the widget callback.
pub trait FnEguiDrawExt<L: Into<WidgetRetain>>: Sized + FnEguiDraw<L> {
    /// Set the expiration time of the widget. If the widget is not disposed after the given
    /// system time, it'll be disposed automatically.
    fn expires_at(mut self, expiration: Instant) -> impl FnEguiDrawExt<WidgetRetain> {
        move |ctx: &egui::Context| {
            if Instant::now() > expiration {
                WidgetRetain::Dispose
            } else {
                self(ctx).into()
            }
        }
    }

    /// Set the expiration time of the widget. If the widget is not disposed after the given
    /// time, it'll be disposed automatically.
    fn bind<C: CheckExpired>(mut self, expired: C) -> impl FnEguiDrawExt<WidgetRetain> {
        move |ctx: &egui::Context| {
            if expired.expired() {
                WidgetRetain::Dispose
            } else {
                self(ctx).into()
            }
        }
    }

    /// Trigger the widget only once. After the first call, the widget will be disposed.
    fn once(mut self) -> impl FnEguiDrawExt<WidgetRetain> {
        move |ctx: &egui::Context| {
            // Only the first call will be executed.
            let _ = self(ctx).into();
            WidgetRetain::Dispose
        }
    }

    /// Set the lifespan of the widget. If the widget is not disposed after the given
    /// time, it'll be disposed automatically.
    ///
    /// # Warning
    ///
    /// The time is not game delta time, but the system time: Which means, even if you
    /// stopped the game, the widget will be disposed after the given 'real' time.
    fn lifespan(self, duration: Duration) -> impl FnEguiDrawExt<WidgetRetain> {
        self.expires_at(Instant::now() + duration)
    }
}

impl<T, L> FnEguiDrawExt<L> for T
where
    T: FnMut(&egui::Context) -> L + 'static,
    L: Into<WidgetRetain> + 'static,
{
}<|MERGE_RESOLUTION|>--- conflicted
+++ resolved
@@ -24,11 +24,7 @@
         control::{LayoutPreset, MouseFilter},
         window, CanvasLayer, Control, DisplayServer, ICanvasLayer, WeakRef,
     },
-<<<<<<< HEAD
     global::weakref,
-=======
-    global,
->>>>>>> d7542407
     prelude::*,
 };
 use tap::prelude::{Pipe, Tap};
@@ -574,11 +570,7 @@
         self.try_initiate();
 
         // Register immediate renderer for this frame.
-<<<<<<< HEAD
         let w_self = weakref(&self.to_gd().to_variant());
-=======
-        let w_self = global::weakref(self.to_gd().to_variant());
->>>>>>> d7542407
 
         // TODO: Make this not to capture anything; instead let it retrieve required data
         // from `ctx`
@@ -630,11 +622,7 @@
                 // XXX: 256~ 65536 texture size limitation => is this practical?
                 inp.max_texture_side = Some(1 << (self.max_texture_bits as usize).clamp(8, 16));
                 inp.modifiers = {
-<<<<<<< HEAD
                     use godot::global::Key as GdKey;
-=======
-                    use global::Key as GdKey;
->>>>>>> d7542407
 
                     let gd_input = classes::Input::singleton();
                     let is_pressed = |k: GdKey| gd_input.is_key_pressed(k);
@@ -1109,13 +1097,8 @@
 
             let gd_wnd = if id == ViewportId::ROOT {
                 // Attach directly to this component.
-<<<<<<< HEAD
                 self.to_gd().add_child(&gd_painter);
                 gd_painter.set_owner(&self.to_gd());
-=======
-                self.to_gd().add_child(gd_painter.clone());
-                gd_painter.set_owner(self.to_gd());
->>>>>>> d7542407
 
                 // NOTE: For root viewport...
                 //
@@ -1151,19 +1134,11 @@
                 // Spawn additional window to hold painter.
                 let mut gd_wnd = classes::Window::new_alloc();
 
-<<<<<<< HEAD
                 self.to_gd().add_child(&gd_wnd);
                 gd_wnd.set_owner(&self.to_gd());
 
                 gd_wnd.add_child(&gd_painter);
                 gd_painter.set_owner(&gd_wnd);
-=======
-                self.to_gd().add_child(gd_wnd.clone());
-                gd_wnd.set_owner(self.to_gd());
-
-                gd_wnd.add_child(gd_painter.clone());
-                gd_painter.set_owner(gd_wnd.clone());
->>>>>>> d7542407
 
                 // Bind window close request.
                 let close_req = viewport.close_request.clone();
