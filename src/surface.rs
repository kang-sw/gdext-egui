--- conflicted
+++ resolved
@@ -2,11 +2,7 @@
 use godot::{
     classes::{
         self,
-<<<<<<< HEAD
-        control::{FocusMode, LayoutPreset},
-=======
         control::{FocusMode, LayoutPreset, MouseFilter},
->>>>>>> d7542407
         notify::ControlNotification,
         Control, DisplayServer, IControl, ImageTexture, InputEventKey, InputEventMouse,
         InputEventMouseButton, InputEventMouseMotion, RenderingServer,
@@ -88,11 +84,7 @@
             tex.gd_src_img
                 .blit_rect(&src_image, Rect2i::new(Vector2i::ZERO, src_size), dst_pos);
         } else {
-<<<<<<< HEAD
             let Some(gd_tex) = classes::ImageTexture::create_from_image(&src_image) else {
-=======
-            let Some(gd_tex) = classes::ImageTexture::create_from_image(src_image.clone()) else {
->>>>>>> d7542407
                 godot_error!("Failed to create texture from image!");
                 return;
             };
@@ -216,11 +208,8 @@
     }
 
     fn input(&mut self, event: Gd<classes::InputEvent>) {
-<<<<<<< HEAD
-=======
         let mut may_drop_payload = false;
 
->>>>>>> d7542407
         if self.try_consume_input(event) {
             may_drop_payload = true;
             self.mark_input_handled();
@@ -241,14 +230,11 @@
     }
 
     fn gui_input(&mut self, event: Gd<classes::InputEvent>) {
-<<<<<<< HEAD
-=======
         if self.viewport_id == Some(ViewportId::ROOT) {
             // See `input` method.
             return;
         }
 
->>>>>>> d7542407
         if self.try_consume_input(event) {
             self.base_mut().accept_event();
         }
