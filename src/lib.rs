macro_rules! symbol_string {
    ($base:ty, $ident:ident) => {{
        // Just ensure ident exist
        let str = stringify!($ident);
        let _ = <$base>::$ident;

        str
    }};
}

pub mod context;
mod surface;
pub mod widgets;

pub extern crate egui;

pub use context::EguiBridge;
pub use egui::{ViewportBuilder, ViewportId};

pub mod helpers {
<<<<<<< HEAD
    use godot::{classes::WeakRef, prelude::*};
=======
    use godot::{classes::WeakRef, global, prelude::*};
>>>>>>> d7542407

    pub trait ToCounterpart {
        type Counterpart;
        type Alternative;

        fn to_counterpart(&self) -> Self::Counterpart;
        fn to_alternative(&self) -> Self::Alternative;
    }

    impl ToCounterpart for Vector2 {
        type Counterpart = egui::Vec2;
        type Alternative = egui::Pos2;

        fn to_counterpart(&self) -> Self::Counterpart {
            egui::Vec2::new(self.x, self.y)
        }

        fn to_alternative(&self) -> Self::Alternative {
            egui::Pos2::new(self.x, self.y)
        }
    }

    impl ToCounterpart for egui::Vec2 {
        type Counterpart = Vector2;
        type Alternative = Vector2i;

        fn to_counterpart(&self) -> Self::Counterpart {
            Vector2::new(self.x, self.y)
        }

        fn to_alternative(&self) -> Self::Alternative {
            Vector2i::new(self.x as i32, self.y as i32)
        }
    }

    impl ToCounterpart for egui::Pos2 {
        type Counterpart = Vector2;
        type Alternative = Vector2i;

        fn to_counterpart(&self) -> Self::Counterpart {
            Vector2::new(self.x, self.y)
        }

        fn to_alternative(&self) -> Self::Alternative {
            Vector2i::new(self.x as i32, self.y as i32)
        }
    }

    impl ToCounterpart for Vector2i {
        type Counterpart = egui::Vec2;
        type Alternative = egui::Pos2;

        fn to_counterpart(&self) -> Self::Counterpart {
            egui::Vec2::new(self.x as f32, self.y as f32)
        }

        fn to_alternative(&self) -> Self::Alternative {
            egui::Pos2::new(self.x as f32, self.y as f32)
        }
    }

    impl ToCounterpart for Rect2 {
        type Counterpart = egui::Rect;
        type Alternative = Self::Counterpart;

        fn to_counterpart(&self) -> Self::Counterpart {
            egui::Rect::from_min_size(
                self.position.to_counterpart().to_pos2(),
                self.size.to_counterpart(),
            )
        }

        fn to_alternative(&self) -> Self::Alternative {
            self.to_counterpart()
        }
    }

    impl ToCounterpart for egui::Rect {
        type Counterpart = Rect2;
        type Alternative = Rect2i;

        fn to_counterpart(&self) -> Self::Counterpart {
            Rect2::new(self.min.to_counterpart(), self.max.to_counterpart())
        }

        fn to_alternative(&self) -> Self::Alternative {
            Rect2i::new(self.min.to_alternative(), self.max.to_alternative())
        }
    }

    pub fn downgrade_gd<T: GodotClass>(gd: Gd<T>) -> Gd<WeakRef> {
<<<<<<< HEAD
        godot::global::weakref(&gd.to_variant()).try_to().unwrap()
=======
        global::weakref(gd.to_variant()).try_to().unwrap()
>>>>>>> d7542407
    }

    pub fn try_upgrade_gd<T: GodotClass>(gd: Gd<WeakRef>) -> Option<Gd<T>> {
        gd.get_ref().try_to().ok()
    }
}

fn default<T: Default>() -> T {
    T::default()
}

/* ------------------------------------------ DnD Util ------------------------------------------ */

/// A wrapper around `godot::prelude::Variant` that forcibly implements `Send` and `Sync`.
///
/// This is the primary `Payload` type for [`egui::DragAndDrop`] utility. This is not
/// intended to use carry 'heavy' data, but rather to carry references to the data which
/// is relatively cheap to clone.
#[derive(Debug, Clone)]
pub struct DragAndDropVariant(godot::prelude::Variant);

unsafe impl Send for DragAndDropVariant {}
unsafe impl Sync for DragAndDropVariant {}

impl DragAndDropVariant {
    pub fn new(variant: godot::prelude::Variant) -> Self {
        Self(variant)
    }

    pub fn into_inner(self) -> godot::prelude::Variant {
        self.0
    }
}<|MERGE_RESOLUTION|>--- conflicted
+++ resolved
@@ -18,11 +18,7 @@
 pub use egui::{ViewportBuilder, ViewportId};
 
 pub mod helpers {
-<<<<<<< HEAD
-    use godot::{classes::WeakRef, prelude::*};
-=======
     use godot::{classes::WeakRef, global, prelude::*};
->>>>>>> d7542407
 
     pub trait ToCounterpart {
         type Counterpart;
@@ -114,11 +110,7 @@
     }
 
     pub fn downgrade_gd<T: GodotClass>(gd: Gd<T>) -> Gd<WeakRef> {
-<<<<<<< HEAD
         godot::global::weakref(&gd.to_variant()).try_to().unwrap()
-=======
-        global::weakref(gd.to_variant()).try_to().unwrap()
->>>>>>> d7542407
     }
 
     pub fn try_upgrade_gd<T: GodotClass>(gd: Gd<WeakRef>) -> Option<Gd<T>> {
